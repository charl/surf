package browser

import (
	"encoding/base64"
	"github.com/PuerkitoBio/goquery"
	"github.com/headzoo/surf/errors"
	"github.com/headzoo/surf/event"
	"github.com/headzoo/surf/jar"
	"io"
<<<<<<< HEAD
	"io/ioutil"
	"log"
=======
>>>>>>> dc708d76
	"net/http"
	"net/url"
	"strings"
	"time"
)

// Attribute represents a Browser capability.
type Attribute int

// AttributeMap represents a map of Attribute values.
type AttributeMap map[Attribute]bool

const (
	// SendRefererAttribute instructs a Browser to send the Referer header.
	SendReferer Attribute = iota

	// MetaRefreshHandlingAttribute instructs a Browser to handle the refresh meta tag.
	MetaRefreshHandling

	// FollowRedirectsAttribute instructs a Browser to follow Location headers.
	FollowRedirects
)

// LogLevel represents a logging level.
type LogLevel int8

const (
	// LogLevelDebug is the most verbose logging level.
	LogLevelDebug LogLevel = iota

	// LogLevelInfo only logs basic requests and form submissions.
	LogLevelInfo

	// LogLevelError logs errors.
	LogLevelError
)

// InitialAssetsArraySize is the initial size when allocating a slice of page
// assets. Increasing this size may lead to a very small performance increase
// when downloading assets from a page with a lot of assets.
var InitialAssetsSliceSize = 20

// Authorization holds the username and password for authorization.
type Authorization struct {
	Username string
	Password string
}

// Browsable represents an HTTP web browser.
type Browsable interface {
	event.Eventable

	// SetUserAgent sets the user agent.
	SetUserAgent(ua string)

	// SetAttribute sets a browser instruction attribute.
	SetAttribute(a Attribute, v bool)

	// SetAttributes is used to set all the browser attributes.
	SetAttributes(a AttributeMap)

	// SetAuthorization sets the username and password to use during authorization.
	SetAuthorization(username, password string)

	// SetBookmarksJar sets the bookmarks jar the browser uses.
	SetBookmarksJar(bj jar.Bookmarks)

	// SetCookieJar is used to set the cookie jar the browser uses.
	SetCookieJar(cj http.CookieJar)

	// SetHistoryJar is used to set the history jar the browser uses.
	SetHistoryJar(hj jar.History)

	// SetRecorderJar sets a jar.RecorderJar that will record browser states.
	SetRecorderJar(rj jar.Recorder)

	// SetHeadersJar sets the headers the browser sends with each request.
	SetHeadersJar(h http.Header)

	// SetEventDispatcher sets the event dispatcher.
	SetEventDispatcher(ed event.Eventable)

	// SetLogger sets the instance that will be used to log events.
	SetLogger(l *log.Logger, lev LogLevel)

	// AddRequestHeader adds a header the browser sends with each request.
	AddRequestHeader(name, value string)

	// Open requests the given URL using the GET method.
	Open(url string) error

	// OpenForm appends the data values to the given URL and sends a GET request.
	OpenForm(url string, data url.Values) error

	// OpenBookmark calls Get() with the URL for the bookmark with the given name.
	OpenBookmark(name string) error

	// Post requests the given URL using the POST method.
	Post(url string, contentType string, body io.Reader) error

	// PostForm requests the given URL using the POST method with the given data.
	PostForm(url string, data url.Values) error

	// Back loads the previously requested page.
	Back() bool

	// Reload duplicates the last successful request.
	Reload() error

	// Recorder returns the set recorder.
	Recorder() jar.Recorder

	// Bookmark saves the page URL in the bookmarks with the given name.
	Bookmark(name string) error

	// Click clicks on the page element matched by the given expression.
	Click(expr string) error

	// Form returns the form in the current page that matches the given expr.
	Form(expr string) (Submittable, error)

	// Forms returns an array of every form in the page.
	Forms() []Submittable

	// Links returns an array of every link found in the page.
	Links() []*Link

	// Images returns an array of every image found in the page.
	Images() []*Image

	// Stylesheets returns an array of every stylesheet linked to the document.
	Stylesheets() []*Stylesheet

	// Scripts returns an array of every script linked to the document.
	Scripts() []*Script

	// SiteCookies returns the cookies for the current site.
	SiteCookies() []*http.Cookie

	// ResolveUrl returns an absolute URL for a possibly relative URL.
	ResolveUrl(u *url.URL) *url.URL

	// ResolveStringUrl works just like ResolveUrl, but the argument and return value are strings.
	ResolveStringUrl(u string) (string, error)

	// Download writes the contents of the document to the given writer.
	Download(o io.Writer) (int64, error)

	// Url returns the page URL as a string.
	Url() *url.URL

	// StatusCode returns the response status code.
	StatusCode() int

	// Title returns the page title.
	Title() string

	// ResponseHeaders returns the page headers.
	ResponseHeaders() http.Header

	// Body returns the page body as a string of html.
	Body() string

	// Dom returns the inner *goquery.Selection.
	Dom() *goquery.Selection

	// Find returns the dom selections matching the given expression.
	Find(expr string) *goquery.Selection
}

// Default is the default Browser implementation.
type Browser struct {
	*event.Dispatcher

	// state is the current browser state.
	state *jar.State

	// userAgent is the User-Agent header value sent with requests.
	userAgent string

	// cookies stores cookies for every site visited by the browser.
	cookies http.CookieJar

	// bookmarks stores the saved bookmarks.
	bookmarks jar.Bookmarks

	// history stores the visited pages.
	history jar.History

	// recorder is used to record browser states and play them back.
	recorder jar.Recorder

	// headers are additional headers to send with each request.
	headers http.Header

	// attributes is the set browser attributes.
	attributes AttributeMap

	// refresh is a timer used to meta refresh pages.
	refresh *time.Timer

	// auth stores the authorization credentials.
	auth Authorization

	// logger will log events.
	logger *log.Logger

	// logLevel is the logging level.
	logLevel LogLevel
}

// Open requests the given URL using the GET method.
func (bow *Browser) Open(u string) error {
	ur, err := url.Parse(u)
	if err != nil {
		return err
	}
	return bow.httpGET(ur, nil)
}

// OpenForm appends the data values to the given URL and sends a GET request.
func (bow *Browser) OpenForm(u string, data url.Values) error {
	ul, err := url.Parse(u)
	if err != nil {
		return err
	}
	ul.RawQuery = data.Encode()

	return bow.Open(ul.String())
}

// OpenBookmark calls Open() with the URL for the bookmark with the given name.
func (bow *Browser) OpenBookmark(name string) error {
	url, err := bow.bookmarks.Read(name)
	if err != nil {
		return err
	}
	return bow.Open(url)
}

// Post requests the given URL using the POST method.
func (bow *Browser) Post(u string, contentType string, body io.Reader) error {
	ur, err := url.Parse(u)
	if err != nil {
		return err
	}
	return bow.httpPOST(ur, nil, contentType, body)
}

// PostForm requests the given URL using the POST method with the given data.
func (bow *Browser) PostForm(u string, data url.Values) error {
	return bow.Post(u, "application/x-www-form-urlencoded", strings.NewReader(data.Encode()))
}

// Back loads the previously requested page.
//
// Returns a boolean value indicating whether a previous page existed, and was
// successfully loaded.
func (bow *Browser) Back() bool {
	if bow.history.Len() > 1 {
		bow.state = bow.history.Pop()
		bow.logDebug("Back called. New page is %s.", bow.state.Request.URL.String())
		return true
	}
	return false
}

// Reload duplicates the last successful request.
func (bow *Browser) Reload() error {
	if bow.state.Request != nil {
		bow.logDebug("Reloading page %s.", bow.state.Request.URL.String())
		return bow.httpRequest(bow.state.Request)
	}
	return errors.NewPageNotLoaded("Cannot reload, the previous request failed.")
}

// Recorder returns the set recorder.
func (bow *Browser) Recorder() jar.Recorder {
	return bow.recorder
}

// Bookmark saves the page URL in the bookmarks with the given name.
func (bow *Browser) Bookmark(name string) error {
	bow.logDebug("Bookmarking page %s.", bow.Url().String())
	return bow.bookmarks.Save(name, bow.ResolveUrl(bow.Url()).String())
}

// Click clicks on the page element matched by the given expression.
//
// Currently this is only useful for click on links, which will cause the browser
// to load the page pointed at by the link. Future versions of Surf may support
// JavaScript and clicking on elements will fire the click event.
func (bow *Browser) Click(expr string) error {
	sel := bow.Find(expr)
	if sel.Length() == 0 {
		return errors.NewElementNotFound(
			"Element not found matching expr '%s'.", expr)
	}
	if !sel.Is("a") {
		return errors.NewElementNotFound(
			"Expr '%s' must match an anchor tag.", expr)
	}
	href, err := bow.attrToResolvedUrl("href", sel)
	if err != nil {
		return err
	}
	bow.doClick(href)

	return bow.httpGET(href, bow.Url())
}

// Form returns the form in the current page that matches the given expr.
func (bow *Browser) Form(expr string) (Submittable, error) {
	sel := bow.Find(expr)
	if sel.Length() == 0 {
		return nil, errors.NewElementNotFound(
			"Form not found matching expr '%s'.", expr)
	}
	if !sel.Is("form") {
		return nil, errors.NewElementNotFound(
			"Expr '%s' does not match a form tag.", expr)
	}

	return bow.newForm(sel), nil
}

// Forms returns an array of every form in the page.
func (bow *Browser) Forms() []Submittable {
	sel := bow.Find("form")
	len := sel.Length()
	if len == 0 {
		return nil
	}

	forms := make([]Submittable, len)
	sel.Each(func(_ int, s *goquery.Selection) {
		forms = append(forms, bow.newForm(s))
	})
	return forms
}

// Links returns an array of every link found in the page.
func (bow *Browser) Links() []*Link {
	links := make([]*Link, 0, InitialAssetsSliceSize)
	bow.Find("a").Each(func(_ int, s *goquery.Selection) {
		href, err := bow.attrToResolvedUrl("href", s)
		if err == nil {
			links = append(links, NewLinkAsset(
				href,
				attrOrDefault("id", "", s),
				s.Text(),
			))
		}
	})

	return links
}

// Images returns an array of every image found in the page.
func (bow *Browser) Images() []*Image {
	images := make([]*Image, 0, InitialAssetsSliceSize)
	bow.Find("img").Each(func(_ int, s *goquery.Selection) {
		src, err := bow.attrToResolvedUrl("src", s)
		if err == nil {
			images = append(images, NewImageAsset(
				src,
				attrOrDefault("id", "", s),
				attrOrDefault("alt", "", s),
				attrOrDefault("title", "", s),
			))
		}
	})

	return images
}

// Stylesheets returns an array of every stylesheet linked to the document.
func (bow *Browser) Stylesheets() []*Stylesheet {
	stylesheets := make([]*Stylesheet, 0, InitialAssetsSliceSize)
	bow.Find("link").Each(func(_ int, s *goquery.Selection) {
		rel, ok := s.Attr("rel")
		if ok && rel == "stylesheet" {
			href, err := bow.attrToResolvedUrl("href", s)
			if err == nil {
				stylesheets = append(stylesheets, NewStylesheetAsset(
					href,
					attrOrDefault("id", "", s),
					attrOrDefault("media", "all", s),
					attrOrDefault("type", "text/css", s),
				))
			}
		}
	})

	return stylesheets
}

// Scripts returns an array of every script linked to the document.
func (bow *Browser) Scripts() []*Script {
	scripts := make([]*Script, 0, InitialAssetsSliceSize)
	bow.Find("script").Each(func(_ int, s *goquery.Selection) {
		src, err := bow.attrToResolvedUrl("src", s)
		if err == nil {
			scripts = append(scripts, NewScriptAsset(
				src,
				attrOrDefault("id", "", s),
				attrOrDefault("type", "text/javascript", s),
			))
		}
	})

	return scripts
}

// SiteCookies returns the cookies for the current site.
func (bow *Browser) SiteCookies() []*http.Cookie {
	return bow.cookies.Cookies(bow.Url())
}

// SetCookieJar is used to set the cookie jar the browser uses.
func (bow *Browser) SetCookieJar(cj http.CookieJar) {
	bow.cookies = cj
}

// SetUserAgent sets the user agent.
func (bow *Browser) SetUserAgent(userAgent string) {
	bow.userAgent = userAgent
}

// SetAttribute sets a browser instruction attribute.
func (bow *Browser) SetAttribute(a Attribute, v bool) {
	bow.attributes[a] = v
}

// SetAttributes is used to set all the browser attributes.
func (bow *Browser) SetAttributes(a AttributeMap) {
	bow.attributes = a
}

// SetAuthorization sets the username and password to use during authorization.
func (bow *Browser) SetAuthorization(username, password string) {
	bow.auth = Authorization{
		Username: username,
		Password: password,
	}
}

// SetBookmarksJar sets the bookmarks jar the browser uses.
func (bow *Browser) SetBookmarksJar(bj jar.Bookmarks) {
	bow.bookmarks = bj
}

// SetHistoryJar is used to set the history jar the browser uses.
func (bow *Browser) SetHistoryJar(hj jar.History) {
	bow.history = hj
}

// SetRecorderJar sets a jar.RecorderJar that will record browser states.
func (bow *Browser) SetRecorderJar(rj jar.Recorder) {
	bow.recorder = rj

	// Let the recorder know when the browser has made a request so it can
	// be recorded.
	bow.On(event.PostRequest, rj)

	// Have the recorder let the browser know when it's playing back requests
	// so the browser can make the request.
	bow.recorder.OnFunc(event.RecordReplay, (event.HandlerFunc)(func(_ event.Event, _, args interface{}) error {
		req := args.(*http.Request)
		bow.logDebug("Playing back request %s %s.", req.Method, req.URL.String())
		err := bow.httpRequest(req)
		if err != nil {
			return err
		}
		return nil
	}))
}

// SetHeadersJar sets the headers the browser sends with each request.
func (bow *Browser) SetHeadersJar(h http.Header) {
	bow.headers = h
}

// SetEventDispatcher sets the event dispatcher.
func (bow *Browser) SetEventDispatcher(ed event.Eventable) {
	bow.Dispatcher = ed.(*event.Dispatcher)
}

// SetLogger sets the instance that will be used to log events.
func (bow *Browser) SetLogger(l *log.Logger, lev LogLevel) {
	bow.logger = l
	bow.logLevel = lev
}

// AddRequestHeader sets a header the browser sends with each request.
func (bow *Browser) AddRequestHeader(name, value string) {
	bow.headers.Add(name, value)
}

// ResolveUrl returns an absolute URL for a possibly relative URL.
func (bow *Browser) ResolveUrl(u *url.URL) *url.URL {
	return bow.Url().ResolveReference(u)
}

// ResolveStringUrl works just like ResolveUrl, but the argument and return value are strings.
func (bow *Browser) ResolveStringUrl(u string) (string, error) {
	pu, err := url.Parse(u)
	if err != nil {
		return "", err
	}
	pu = bow.Url().ResolveReference(pu)
	return pu.String(), nil
}

// Download writes the contents of the document to the given writer.
func (bow *Browser) Download(o io.Writer) (int64, error) {
	bow.logInfo("Downloading page %s.", bow.Url().String())
	h, err := bow.state.Dom.Html()
	if err != nil {
		return 0, err
	}
	l, err := io.WriteString(o, h)
	return int64(l), err
}

// Url returns the page URL as a string.
func (bow *Browser) Url() *url.URL {
	return bow.state.Request.URL
}

// StatusCode returns the response status code.
func (bow *Browser) StatusCode() int {
	return bow.state.Response.StatusCode
}

// Title returns the page title.
func (bow *Browser) Title() string {
	return bow.state.Dom.Find("title").Text()
}

// ResponseHeaders returns the page headers.
func (bow *Browser) ResponseHeaders() http.Header {
	return bow.state.Response.Header
}

// Body returns the page body as a string of html.
func (bow *Browser) Body() string {
	body, _ := bow.state.Dom.Find("body").Html()
	return body
}

// Dom returns the inner *goquery.Selection.
func (bow *Browser) Dom() *goquery.Selection {
	return bow.state.Dom.First()
}

// Find returns the dom selections matching the given expression.
func (bow *Browser) Find(expr string) *goquery.Selection {
	return bow.state.Dom.Find(expr)
}

// -- Unexported methods --

// buildClient creates, configures, and returns a *http.Client type.
func (bow *Browser) buildClient() *http.Client {
	client := &http.Client{}
	client.Jar = bow.cookies
	client.CheckRedirect = bow.shouldRedirect
	return client
}

// buildRequest creates and returns a *http.Request type.
// Sets any headers that need to be sent with the request.
<<<<<<< HEAD
func (bow *Browser) buildRequest(method string, u *url.URL, ref *url.URL) (*http.Request, error) {
	req, err := http.NewRequest(method, u.String(), nil)
=======
func (bow *Browser) buildRequest(method, url string, ref *url.URL, body io.Reader) (*http.Request, error) {
	req, err := http.NewRequest(method, url, body)
>>>>>>> dc708d76
	if err != nil {
		return nil, err
	}
	req.Header = bow.headers
	req.Header.Add("User-Agent", bow.userAgent)
	bow.logDebug("Setting User-Agent header to %s.", bow.userAgent)
	if bow.attributes[SendReferer] && ref != nil {
		bow.logDebug("Setting Referer header to %s.", ref.String())
		req.Header.Add("Referer", ref.String())
	}
	if bow.auth.Username != "" {
		auth := basicAuth(bow.auth.Username, bow.auth.Password)
		bow.logDebug("Setting Authorization header to %s.", auth)
		req.Header.Add(
			"Authorization",
			"Basic "+auth,
		)
	}

	return req, nil
}

// httpGET makes an HTTP GET request for the given URL.
// When via is not nil, and AttributeSendReferer is true, the Referer header will
// be set to ref.
func (bow *Browser) httpGET(u *url.URL, ref *url.URL) error {
<<<<<<< HEAD
	req, err := bow.buildRequest("GET", u, ref)
=======
	req, err := bow.buildRequest("GET", u.String(), ref, nil)
>>>>>>> dc708d76
	if err != nil {
		return err
	}
	return bow.httpRequest(req)
}

// httpPOST makes an HTTP POST request for the given URL.
// When via is not nil, and AttributeSendReferer is true, the Referer header will
// be set to ref.
func (bow *Browser) httpPOST(u *url.URL, ref *url.URL, contentType string, body io.Reader) error {
<<<<<<< HEAD
	req, err := bow.buildRequest("POST", u, ref)
=======
	req, err := bow.buildRequest("POST", u.String(), ref, body)
>>>>>>> dc708d76
	if err != nil {
		return err
	}
	req.Header.Add("Content-Type", contentType)

	return bow.httpRequest(req)
}

// send uses the given *http.Request to make an HTTP request.
func (bow *Browser) httpRequest(req *http.Request) error {
	err := bow.doPreRequest(req)
	if err != nil {
		return bow.logError(err)
	}

	if bow.refresh != nil {
		bow.refresh.Stop()
	}
	bow.logInfo("Sending request. %s %s", req.Method, req.URL.String())
	resp, err := bow.buildClient().Do(req)
	if err != nil {
		return bow.logError(err)
	}
	bow.logInfo("Received %d response.", resp.StatusCode)

	dom, err := goquery.NewDocumentFromResponse(resp)
	if err != nil {
		return bow.logError(err)
	}
	bow.history.Push(bow.state)
	bow.state = jar.NewHistoryState(req, resp, dom)
	bow.handleMetaRefresh()

	err = bow.doPostRequest(resp)
	if err != nil {
		return bow.logError(err)
	}
	return nil
}

// handleMetaRefresh handles the meta refresh tag in the page.
func (bow *Browser) handleMetaRefresh() {
	if bow.attributes[MetaRefreshHandling] {
		sel := bow.Find("meta[http-equiv='refresh']")
		if sel.Length() > 0 {
			attr, ok := sel.Attr("content")
			if ok {
				dur, err := time.ParseDuration(attr + "s")
				if err == nil {
					bow.logDebug("Creating %d second timer for meta refresh.", dur.Seconds())
					bow.refresh = time.NewTimer(dur)
					go func() {
						<-bow.refresh.C
						bow.Reload()
					}()
				}
			}
		}
	}
}

// doPreRequest triggers the PreRequestEvent event.
func (bow *Browser) doPreRequest(req *http.Request) error {
	bow.logDebug("Doing event event.PreRequest.")
	return bow.Do(event.PreRequest, bow, req)
}

// doPostRequest triggers the PostRequestEvent event.
func (bow *Browser) doPostRequest(resp *http.Response) error {
	bow.logDebug("Doing event event.PostRequest.")
	return bow.Do(event.PostRequest, bow, resp)
}

// doClick triggers the ClickEvent event.
func (bow *Browser) doClick(u *url.URL) error {
	bow.logDebug("Doing event event.Click.")
	return bow.Do(event.Click, bow, u)
}

// newForm creates and returns a new *Form instance with the event.Submit event
// bound to the browser.
func (bow *Browser) newForm(s *goquery.Selection) *Form {
	form := NewForm(s)
	form.OnFunc(event.Submit, (event.HandlerFunc)(func(_ event.Event, sender, args interface{}) error {
		fm := sender.(*Form)
		action := bow.ResolveUrl(fm.Action())
		values := args.(url.Values)

		bow.logInfo("Submitting form %s %s %#v.", fm.Method(), fm.Action(), values)
		if fm.Method() == "GET" {
			return bow.OpenForm(action.String(), values)
		} else {
			return bow.PostForm(action.String(), values)
		}
	}))

	return form
}

// shouldRedirect is used as the value to http.Client.CheckRedirect.
func (bow *Browser) shouldRedirect(req *http.Request, _ []*http.Request) error {
	if bow.attributes[FollowRedirects] {
		return nil
	}
	return errors.NewLocation(
		"Redirects are disabled. Cannot follow '%s'.", req.URL.String())
}

// attributeToUrl reads an attribute from an element and returns a url.
func (bow *Browser) attrToResolvedUrl(name string, sel *goquery.Selection) (*url.URL, error) {
	src, ok := sel.Attr(name)
	if !ok {
		return nil, errors.NewAttributeNotFound(
			"Attribute '%s' not found.", name)
	}
	ur, err := url.Parse(src)
	if err != nil {
		return nil, err
	}

	return bow.ResolveUrl(ur), nil
}

// logDebug logs the given message using log.Printf at the debug level when a logger has been set.
//
// A new line is automatically appended to the message.
func (bow *Browser) logDebug(msg string, a ...interface{}) {
	if bow.logger != nil && bow.logLevel >= LogLevelDebug {
		bow.logger.Printf(msg+"\n", a...)
	}
}

// logInfo logs the given message using log.Printf at the info level when a logger has been set.
//
// A new line is automatically appended to the message.
func (bow *Browser) logInfo(msg string, a ...interface{}) {
	if bow.logger != nil && bow.logLevel >= LogLevelInfo {
		bow.logger.Printf(msg+"\n", a...)
	}
}

// logError logs the given message using log.Printf at the error level when a logger has been set.
//
// A new line is automatically appended to the message.
func (bow *Browser) logError(e error) error {
	if bow.logger != nil && bow.logLevel >= LogLevelError {
		bow.logger.Println(e.Error())
	}
	return e
}

// attributeOrDefault reads an attribute and returns it or the default value when it's empty.
func attrOrDefault(name, def string, sel *goquery.Selection) string {
	a, ok := sel.Attr(name)
	if ok {
		return a
	}
	return def
}

// basicAuth creates an Authentication header from the username and password.
func basicAuth(username, password string) string {
	auth := username + ":" + password
	return base64.StdEncoding.EncodeToString([]byte(auth))
}<|MERGE_RESOLUTION|>--- conflicted
+++ resolved
@@ -7,11 +7,7 @@
 	"github.com/headzoo/surf/event"
 	"github.com/headzoo/surf/jar"
 	"io"
-<<<<<<< HEAD
-	"io/ioutil"
 	"log"
-=======
->>>>>>> dc708d76
 	"net/http"
 	"net/url"
 	"strings"
@@ -585,13 +581,8 @@
 
 // buildRequest creates and returns a *http.Request type.
 // Sets any headers that need to be sent with the request.
-<<<<<<< HEAD
-func (bow *Browser) buildRequest(method string, u *url.URL, ref *url.URL) (*http.Request, error) {
-	req, err := http.NewRequest(method, u.String(), nil)
-=======
 func (bow *Browser) buildRequest(method, url string, ref *url.URL, body io.Reader) (*http.Request, error) {
 	req, err := http.NewRequest(method, url, body)
->>>>>>> dc708d76
 	if err != nil {
 		return nil, err
 	}
@@ -618,11 +609,7 @@
 // When via is not nil, and AttributeSendReferer is true, the Referer header will
 // be set to ref.
 func (bow *Browser) httpGET(u *url.URL, ref *url.URL) error {
-<<<<<<< HEAD
-	req, err := bow.buildRequest("GET", u, ref)
-=======
 	req, err := bow.buildRequest("GET", u.String(), ref, nil)
->>>>>>> dc708d76
 	if err != nil {
 		return err
 	}
@@ -633,11 +620,7 @@
 // When via is not nil, and AttributeSendReferer is true, the Referer header will
 // be set to ref.
 func (bow *Browser) httpPOST(u *url.URL, ref *url.URL, contentType string, body io.Reader) error {
-<<<<<<< HEAD
-	req, err := bow.buildRequest("POST", u, ref)
-=======
 	req, err := bow.buildRequest("POST", u.String(), ref, body)
->>>>>>> dc708d76
 	if err != nil {
 		return err
 	}
