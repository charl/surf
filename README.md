--- conflicted
+++ resolved
@@ -27,7 +27,7 @@
 `import "github.com/headzoo/surf"`
 
 
-### General Usage
+### Usage
 ```go
 // Start by creating a new bow.
 bow := surf.NewBrowser()
@@ -67,6 +67,11 @@
 if err != nil { panic(err) }
 fmt.Println(bow.Title())
 // Outputs: "overview for JoeRedditor"
+
+// Move back to the home page, and print the page body.
+err = bow.Back()
+if err != nil { panic(err) }
+fmt.Println(bow.Body())
 
 // The underlying goquery.Document is exposed via the Dom() method, which
 // can be used to parse values from the body. See the goquery documentation
@@ -95,7 +100,6 @@
 ```
 
 
-<<<<<<< HEAD
 ### Settings
 ```go
 bow := surf.NewBrowser()
@@ -137,14 +141,6 @@
 bookmarks, err = jar.NewFileBookmarks("/home/joe/bookmarks.json")
 if err != nil { panic(err) }
 bow.SetBookmarksJar(bookmarks)
-
-// Override the build in history jar.
-// Surf uses jar.MemoryHistory by default.
-bow.SetHistoryJar(jar.NewMemoryHistory())
-
-// Override the build in recorder jar.
-// Surf uses jar.MemoryRecorder by default.
-bow.SetRecorderJar(jar.NewMemoryRecorder())
 ```
 
 
@@ -185,8 +181,6 @@
 The agent package has an internal database for many different versions of many different browsers. See the [agent package API documentation](http://godoc.org/github.com/headzoo/surf/agent) for more information.
 
 
-=======
->>>>>>> 8a6440d2
 ### Downloading
 Surf makes it easy to download page assets, such as images, stylesheets, and scripts. They can even be downloaded asynchronously.
 ```go
@@ -261,86 +255,6 @@
 When downloading assets asynchronously, you should keep in mind the potentially large number of assets embedded into a typical web page. For that reason you should setup a queue that downloads only a few at a time.
 
 
-### User Agents
-The agent package contains a number of methods for creating user agent strings for popular browsers and crawlers, and for generating your own user agents.
-```go
-bow := surf.NewBrowser()
-
-// Use the Google Chrome user agent. The Chrome() method returns:
-// "Mozilla/5.0 (Windows NT 6.3; x64) Chrome/37.0.2049.0 Safari/537.36".
-bow.SetUserAgent(agent.Chrome())
-
-// The Firefox() method returns:
-// "Mozilla/5.0 (Windows NT 6.3; x64; rv:31.0) Gecko/20100101 Firefox/31.0".
-bow.SetUserAgent(agent.Firefox())
-
-// The Safari() method returns:
-// "Mozilla/5.0 (Macintosh; Intel Mac OS X 10_6_8) AppleWebKit/536.26 (KHTML, like Gecko) Version/6.0 Safari/8536.25".
-bow.SetUserAgent(agent.Safari())
-
-// There are methods for a number of bows and crawlers. For example
-// Opera(), MSIE(), AOL(), GoogleBot(), and many more. You can even choose
-// the bow version. This will create:
-// "Mozilla/5.0 (Windows NT 6.3; x64) Chrome/35 Safari/537.36".
-ua := agent.CreateVersion("chrome", "35")
-bow.SetUserAgent(ua)
-
-// Creating your own custom user agent is just as easy. The following code
-// generates the user agent:
-// "Mybow/1.0 (Windows NT 6.1; WOW64; x64)".
-agent.Name = "Mybow"
-agent.Version = "1.0"
-agent.OSName = "Windows NT"
-agent.OSVersion = "6.1"
-agent.Comments = []string{"WOW64", "x64"}
-bow.SetUserAgent(agent.Create())
-```
-The agent package has an internal database for many different versions of many different browsers. See the [agent package API documentation](http://godoc.org/github.com/headzoo/surf/agent) for more information.
-
-
-### Settings
-```go
-bow := surf.NewBrowser()
-
-// Set the user agent this browser instance will send with each request.
-bow.SetUserAgent("SuperCrawler/1.0")
-
-// Or set the user agent globally so every new browser you create uses it.
-browser.DefaultUserAgent = "SuperCrawler/1.0"
-
-// Attributes control how the browser behaves. Use the SetAttribute() method
-// to set attributes one at a time.
-bow.SetAttribute(browser.SendReferer, false)
-bow.SetAttribute(browser.MetaRefreshHandling, false)
-bow.SetAttribute(browser.FollowRedirects, false)
-
-// Or set the attributes all at once using SetAttributes().
-bow.SetAttributes(browser.AttributeMap{
-    browser.SendReferer:         surf.DefaultSendReferer,
-    browser.MetaRefreshHandling: surf.DefaultMetaRefreshHandling,
-    browser.FollowRedirects:     surf.DefaultFollowRedirects,
-})
-
-// The attributes can also be set globally. Now every new browser you create
-// will be set with these defaults.
-surf.DefaultSendReferer = false
-surf.DefaultMetaRefreshHandling = false
-surf.DefaultFollowRedirects = false
-
-// Override the build in cookie jar.
-// Surf uses cookiejar.Jar by default.
-bow.SetCookieJar(jar.NewMemoryCookies())
-
-// Override the build in bookmarks jar.
-// Surf uses jar.MemoryBookmarks by default.
-bow.SetBookmarksJar(jar.NewMemoryBookmarks())
-
-// Use jar.FileBookmarks to read and write your bookmarks to a JSON file.
-bookmarks, err = jar.NewFileBookmarks("/home/joe/bookmarks.json")
-if err != nil { panic(err) }
-bow.SetBookmarksJar(bookmarks)
-```
-
 ### Credits
 Surf uses the awesome [goquery](https://github.com/PuerkitoBio/goquery) by Martin Angers, and was written using [Intellij](http://www.jetbrains.com/idea/) and the [golang plugin](http://plugins.jetbrains.com/plugin/5047).
 
@@ -353,8 +267,9 @@
 
 
 ### TODO
+* Add user authentication.
+* Run JavaScript found in the page?
 * Add AttributeDownloadAssets so the browser downloads the images, scripts, stylesheets, etc.
 * Write more tests. 
 * File uploading in forms.
-* Handle checkboxes correctly.
-* Run JavaScript found in the page?+* Handle checkboxes correctly.